--- conflicted
+++ resolved
@@ -32,17 +32,8 @@
     adapter: UnsafeHandle<wintun_raw::WINTUN_ADAPTER_HANDLE>,
     wintun: Wintun,
     guid: u128,
-<<<<<<< HEAD
-}
-
-fn get_adapter_luid(wintun: &Wintun, adapter: wintun_raw::WINTUN_ADAPTER_HANDLE) -> NET_LUID_LH {
-    let mut luid: NET_LUID_LH = unsafe { std::mem::zeroed() };
-    unsafe { wintun.WintunGetAdapterLUID(adapter, &mut luid as *mut NET_LUID_LH) };
-    luid
-=======
     index: u32,
     luid: NET_LUID_LH,
->>>>>>> 94336ea3
 }
 
 impl Adapter {
@@ -128,7 +119,7 @@
             let luid = crate::ffi::alias_to_luid(&name_utf16)?;
             let index = crate::ffi::luid_to_index(&luid)?;
             let guid = crate::ffi::luid_to_guid(&luid)?;
-            let guid = unsafe { std::mem::transmute(guid) };
+            let guid = util::win_guid_to_u128(&guid);
             Ok(Arc::new(Adapter {
                 adapter: UnsafeHandle(result),
                 wintun: wintun.clone(),
